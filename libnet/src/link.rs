--- conflicted
+++ resolved
@@ -446,17 +446,13 @@
     flags: LinkFlags,
 ) -> Result<LinkInfo, Error> {
     let id = crate::link::create_link_id(name, LinkClass::Vnic, flags)?;
-<<<<<<< HEAD
-    let link_info = crate::ioctl::create_vnic(id, link, mac)?;
-=======
-    let link_info = match crate::ioctl::create_vnic(id, link) {
+    let link_info = match crate::ioctl::create_vnic(id, link, mac) {
         Ok(l) => Ok(l),
         Err(e) => {
             let _ = delete_link_id(id, flags);
             Err(e)
         }
     }?;
->>>>>>> bf0fcd1b
     if (flags as u32 & LinkFlags::Persistent as u32) != 0 {
         //TODO
         //save_simnet(name, flags)?;
