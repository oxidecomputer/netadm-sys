// Copyright 2021 Oxide Computer Company

use crate::sys;
use crate::{Error, LinkClass, LinkFlags, LinkInfo};
use libc::ENOENT;
use rusty_doors::door_call;
use std::fs::File;
use std::os::unix::io::AsRawFd;
use std::str;
use tracing::{debug, warn};

const DATALINK_ANY_MEDIATYPE: u64 = 0x01 << 32;

#[derive(Debug)]
#[repr(u32)]
pub enum DlmgmtCmd {
    DLScreate = 1,
    DLSgetattr = 2,
    DLSdestroy = 3,
    GetName = 4,
    GetLinkId = 5,
    GetNext = 6,
    DLSupdate = 7,
    LinkPropInit = 8,
    SetZoneId = 9,
    CreateLinkId = 128,
    DestroyLinkId = 129,
    RemapLinkId = 130,
    CreateConf = 131,
    OpenConf = 132,
    WriteConf = 133,
    UpLinkId = 134,
    SetAttr = 135,
    UnsetAttr = 136,
    RemoveConf = 137,
    DestroyConf = 138,
    GetAttr = 139,
    GetConfSnapshot = 140,
    ZoneBoot = 141,
    ZoneHalt = 142,
}

#[derive(Debug)]
#[repr(C)]
pub struct DlmgmtGetNext {
    pub cmd: u32,
    pub linkid: u32,
    pub class: LinkClass,
    pub flags: LinkFlags,
    pub media: u64,
}

impl Default for DlmgmtGetNext {
    fn default() -> Self {
        DlmgmtGetNext {
            cmd: DlmgmtCmd::GetNext as u32,
            linkid: 0,
            class: LinkClass::All,
            flags: LinkFlags::ActivePersistent,
            media: DATALINK_ANY_MEDIATYPE,
        }
    }
}

#[derive(Debug)]
#[repr(C)]
pub struct DlmgmtGetName {
    pub cmd: u32,
    pub linkid: u32,
}

impl Default for DlmgmtGetName {
    fn default() -> Self {
        DlmgmtGetName {
            cmd: DlmgmtCmd::GetName as u32,
            linkid: 0,
        }
    }
}

#[derive(Debug)]
#[repr(C)]
pub struct DlmgmtNameRetval {
    pub err: u32,
    pub link: [u8; 32],
    pub class: LinkClass,
    pub media: u32,
    pub flags: LinkFlags,
}

impl Default for DlmgmtNameRetval {
    fn default() -> Self {
        DlmgmtNameRetval {
            err: 0,
            link: [0; 32],
            class: LinkClass::Phys,
            media: 0,
            flags: LinkFlags::ActivePersistent,
        }
    }
}

#[derive(Debug)]
#[repr(C)]
pub struct DlmgmtLinkRetval {
    pub err: u32,
    pub linkid: u32,
    pub flags: LinkFlags,
    pub class: LinkClass,
    pub media: u32,
    pub padding: u32,
}

impl Default for DlmgmtLinkRetval {
    fn default() -> Self {
        DlmgmtLinkRetval {
            err: 0,
            linkid: 0,
            flags: LinkFlags::ActivePersistent,
            class: LinkClass::All,
            media: 0,
            padding: 0,
        }
    }
}

pub(crate) fn get_links() -> Result<Vec<LinkInfo>, Error> {
    let mut result = Vec::new();
    let mut linkid = 0;
    let f = dlmgmt_door_fd()?;

    loop {
        let request = DlmgmtGetNext {
            linkid,
            ..Default::default()
        };
        let response: DlmgmtLinkRetval = door_call(f.as_raw_fd(), request);

        if response.linkid == 0 || response.err == (ENOENT as u32) {
            break;
        }
        if response.err != 0 {
            warn!("Door error: {:#?}", response);
            break;
        }

        linkid = response.linkid;

        match get_link(response.linkid) {
            Ok(lnk) => result.push(lnk),
            Err(e) => warn!("{}", e),
        };
    }

    Ok(result)
}

pub(crate) fn get_link(id: u32) -> Result<LinkInfo, Error> {
    let f = dlmgmt_door_fd()?;

    let name_request = DlmgmtGetName {
        cmd: DlmgmtCmd::GetName as u32,
        linkid: id,
    };

    let response: DlmgmtNameRetval = door_call(f.as_raw_fd(), name_request);
    let name: &str = match response.err {
        0 => {
            let end = response
                .link
                .iter()
                .position(|&c| c == b'\0')
                .expect("bad link name");
            str::from_utf8(&response.link[0..end])?
        }
        _ => return Err(Error::NotFound(format!("link-id {} not found", id))),
    };

    let link_state = match crate::kstat::get_linkstate(name) {
        Ok(state) => match state {
            sys::link_state_t_LINK_STATE_UP => crate::LinkState::Up,
            sys::link_state_t_LINK_STATE_DOWN => crate::LinkState::Down,
            _ => crate::LinkState::Unknown,
        },
        Err(e) => {
            warn!("error fetching link state on linkid {}: {}", id, e);
            crate::LinkState::Unknown
        }
    };

    let mac = match crate::ioctl::get_macaddr(id) {
        Ok(mac) => mac,
        Err(e) => {
            warn!("error fetching mac address on linkid {}: {}", id, e);
            [0u8; 6]
        }
    };

    let over = match response.class {
        LinkClass::Simnet => match crate::ioctl::get_simnet_info(id) {
            Ok(info) => info.peer_link_id,
            Err(_) => {
                warn!("could not get vnic info for {} ({})", name, id);
                0
            }
        },
        LinkClass::Tfport => match crate::ioctl::get_tfport_info(id) {
            Ok(info) => info.pktsrc_id,
            Err(_) => {
                warn!("could not get tfport info for {} ({})", name, id);
                0
            }
        },
        LinkClass::Vnic => match crate::ioctl::get_vnic_info(id) {
            Ok(info) => info.link_id,
            Err(_) => {
                warn!("could not get vnic info for {} ({})", name, id);
                0
            }
        },
        _ => 0,
    };

    Ok(LinkInfo {
        id,
        mac,
        over,
        name: name.to_string(),
        flags: response.flags,
        class: response.class,
        state: link_state,
    })
}

#[repr(C)]
pub enum DlmgmtDoorAttrType {
    Str,
    Boolean,
    Uint64,
}

#[repr(C)]
struct DlmgmtDoorWriteConf {
    cmd: DlmgmtCmd,
    conf_id: u32,
}

#[repr(C)]
#[derive(Default)]
struct DlmgmtRetval {
    err: u32,
}

#[repr(C)]
struct DlmgmtDoorOpenConf {
    cmd: DlmgmtCmd,
    linkid: u32,
}

#[repr(C)]
#[derive(Default)]
struct DlmgmtOpenConfRetval {
    err: u32,
    conf_id: u32,
}

const MAXLINKATTRLEN: usize = 32;
const MAXLINKATTRVALLEN: usize = 1024;

#[repr(C)]
struct DlmgmtDoorSetAttr {
    cmd: DlmgmtCmd,
    conf_id: u32,
    attr: [u8; MAXLINKATTRLEN],
    attr_sz: u32,
    typ: DlmgmtDoorAttrType,
    val: [u8; MAXLINKATTRVALLEN],
}

#[repr(C)]
struct DlmgmtDoorUnsetAttr {
    cmd: DlmgmtCmd,
    conf_id: u32,
    attr: [u8; MAXLINKATTRLEN],
}

#[repr(C)]
struct DlmgmtDoorDestroyConf {
    cmd: DlmgmtCmd,
    conf_id: u32,
}

//TODO this is coming back once i get around to persistent confi
#[allow(dead_code)]
pub(crate) fn connect_simnet_peers(
    link_id_a: u32,
    link_id_b: u32,
) -> Result<(), Error> {
    let peer_info = get_link(link_id_b)?;

    let key = "simnetpeer";

    let f = dlmgmt_door_fd()?;

    // open configuration
    let open_request = DlmgmtDoorOpenConf {
        cmd: DlmgmtCmd::OpenConf,
        linkid: link_id_a,
    };

    let open_response: DlmgmtOpenConfRetval =
        door_call(f.as_raw_fd(), open_request);
    if open_response.err != 0 {
        return Err(Error::Dlmgmtd(format!(
            "openconf failed: {}",
            open_response.err
        )));
    }
    if open_response.conf_id == 0 {
        return Err(Error::Dlmgmtd("open conf returned confid 0".into()));
    }
    let conf_id = open_response.conf_id;
    debug!("got confid {}", conf_id);

    // clear previous value
    let mut clear_request = DlmgmtDoorUnsetAttr {
        cmd: DlmgmtCmd::UnsetAttr,
        conf_id,
        attr: [0; MAXLINKATTRLEN],
    };
    for (i, c) in key.chars().enumerate() {
        clear_request.attr[i] = c as u8;
    }
    let clear_response: DlmgmtRetval = door_call(f.as_raw_fd(), clear_request);
    if clear_response.err != 0 {
        close_conf(f.as_raw_fd(), conf_id)?;
        return Err(Error::Dlmgmtd(format!(
            "clear conf failed: {}",
            open_response.err
        )));
    }

    debug!("setting peer={} for link id {}", peer_info.name, link_id_a);

    // set attribute
    let mut set_request = DlmgmtDoorSetAttr {
        cmd: DlmgmtCmd::SetAttr,
        conf_id,
        attr: [0; MAXLINKATTRLEN],
        attr_sz: (peer_info.name.len() + 1) as u32,
        typ: DlmgmtDoorAttrType::Str,
        val: [0; MAXLINKATTRVALLEN],
    };
    for (i, c) in key.chars().enumerate() {
        set_request.attr[i] = c as u8;
    }
    for (i, b) in peer_info.name.chars().enumerate() {
        set_request.val[i] = b as u8;
    }
    let set_response: DlmgmtRetval = door_call(f.as_raw_fd(), set_request);
    if set_response.err != 0 {
        close_conf(f.as_raw_fd(), conf_id)?;
        return Err(Error::Dlmgmtd(format!(
            "set conf attr failed: {}",
            set_response.err
        )));
    }

    // write new config
    let write_request = DlmgmtDoorWriteConf {
        cmd: DlmgmtCmd::WriteConf,
        conf_id,
    };
    let write_response: DlmgmtRetval = door_call(f.as_raw_fd(), write_request);
    if write_response.err != 0 {
        close_conf(f.as_raw_fd(), conf_id)?;
        return Err(Error::Dlmgmtd(format!(
            "write conf failed: {}",
            write_response.err
        )));
    }

    // close conf
    close_conf(f.as_raw_fd(), conf_id)?;

    Ok(())
}

fn close_conf(fd: i32, conf_id: u32) -> Result<(), Error> {
    let close_request = DlmgmtDoorDestroyConf {
        cmd: DlmgmtCmd::DestroyConf,
        conf_id,
    };
    let close_response: DlmgmtRetval = door_call(fd, close_request);
    if close_response.err != 0 {
        return Err(Error::Dlmgmtd(format!(
            "close conf failed: {}",
            close_response.err
        )));
    }
    Ok(())
}

pub(crate) fn create_simnet_link(
    name: &str,
    flags: LinkFlags,
) -> Result<LinkInfo, Error> {
    let id = crate::link::create_link_id(name, LinkClass::Simnet, flags)?;
    let link_info = match crate::ioctl::create_simnet(id, flags) {
        Ok(l) => Ok(l),
        Err(e) => {
            let _ = delete_link_id(id, flags);
            Err(e)
        }
    }?;
    if (flags as u32 & LinkFlags::Persistent as u32) != 0 {
        //TODO
        //save_simnet(name, flags)?;
    }

    Ok(link_info)
}

pub(crate) fn create_tfport_link(
    name: &str,
    over: &str,
    port: u16,
    mac: Option<String>,
    flags: LinkFlags,
) -> Result<LinkInfo, Error> {
    let over_id = linkname_to_id(over)?;
    let link_id = crate::link::create_link_id(name, LinkClass::Tfport, flags)?;
    match crate::ioctl::create_tfport(link_id, over_id, port, mac) {
        Ok(l) => Ok(l),
        Err(e) => {
            let _ = delete_link_id(link_id, flags);
            Err(e)
        }
    }
}

pub fn create_vnic_link(
    name: &str,
    link: u32,
    flags: LinkFlags,
) -> Result<LinkInfo, Error> {
    let id = crate::link::create_link_id(name, LinkClass::Vnic, flags)?;
    let link_info = match crate::ioctl::create_vnic(id, link) {
        Ok(l) => Ok(l),
        Err(e) => {
            let _ = delete_link_id(id, flags);
            Err(e)
        }
    }?;
    if (flags as u32 & LinkFlags::Persistent as u32) != 0 {
        //TODO
        //save_simnet(name, flags)?;
    }

    Ok(link_info)
}

pub struct DlmgmtGetLinkId {
    pub cmd: DlmgmtCmd,
    pub name: [u8; crate::sys::MAXLINKNAMELEN as usize],
}

pub fn linkname_to_id(name: &str) -> Result<u32, Error> {
    let mut request = DlmgmtGetLinkId {
        cmd: DlmgmtCmd::GetLinkId,
        name: [0; crate::sys::MAXLINKNAMELEN as usize],
    };
    for (i, c) in name.chars().enumerate() {
        request.name[i] = c as u8;
    }

    let f = dlmgmt_door_fd()?;

    let response: DlmgmtLinkRetval = door_call(f.as_raw_fd(), request);
    if response.err == (ENOENT as u32) || response.linkid == 0 {
        return Err(Error::NotFound(format!("link {} not found", name)));
    }
    if response.err != 0 {
        return Err(Error::Dlmgmtd(format!("get linkid: {}", response.err)));
    }

    Ok(response.linkid)
}

/* TODO
pub(crate) fn save_simnet(_name: &String, _flags: LinkFlags) -> Result<(), Error> {
    Err(Error::NotImplemented)
}
*/

pub(crate) fn delete_link(id: u32, flags: LinkFlags) -> Result<(), Error> {
    // delete the active link
    let link = match get_link(id) {
        Err(Error::NotFound(_)) => return Ok(()),
        Err(e) => return Err(e),
        Ok(link) => link,
    };
<<<<<<< HEAD
    match link.class {
        LinkClass::Simnet => {
            match crate::ioctl::delete_simnet(id) {
                Ok(_) => {}
                Err(e) => warn!("{}", e),
            }
            Ok(delete_link_id(id, flags)?)
        }
        LinkClass::Tfport => {
            match crate::ioctl::delete_tfport(id) {
                Ok(_) => {}
                Err(e) => warn!("{}", e),
            }
            Ok(delete_link_id(id, flags)?)
        }
        LinkClass::Vnic => {
            match crate::ioctl::delete_vnic(id) {
                Ok(_) => {}
                Err(e) => warn!("{}", e),
            }
            Ok(delete_link_id(id, flags)?)
        }
        _ => {
            warn!("link class {} delete not implemented", link.class);
            Err(Error::NotImplemented)
        }
=======
    if let Err(err) = match link.class {
        LinkClass::Simnet => crate::ioctl::delete_simnet(id),
        LinkClass::Vnic => crate::ioctl::delete_vnic(id),
        _ => Err(Error::NotImplemented),
    } {
        warn!("class-specific delete error: {}", err);
        return Err(err);
    }

    if let Err(e) = delete_link_id(id, flags) {
        warn!("failed to delete link: {}", e);
        return Err(e);
>>>>>>> 149b4ee8
    }

    // TODO delete the persistent link
    Ok(())
}

#[derive(Debug)]
#[repr(C)]
pub enum Bool {
    False,
    True,
}

#[derive(Debug)]
#[repr(C)]
pub struct DlmgmtDoorCreateId {
    pub cmd: u32,
    pub link: [u8; crate::sys::MAXLINKNAMELEN as usize],
    pub class: u32,
    pub media: u32,
    pub prefix: Bool,
    pub flags: u32,
}

fn dlmgmt_door_fd() -> Result<File, Error> {
    File::open("/etc/svc/volatile/dladm/dlmgmt_door").map_err(Error::Io)
}

pub fn create_link_id(
    name: &str,
    class: LinkClass,
    flags: LinkFlags,
) -> Result<u32, Error> {
    let f = dlmgmt_door_fd()?;

    let mut link = [0u8; crate::sys::MAXLINKNAMELEN as usize];
    if name.len() >= crate::sys::MAXLINKNAMELEN as usize {
        return Err(Error::BadArgument(format!(
            "link name must be less than {} characters",
            crate::sys::MAXLINKNAMELEN,
        )));
    }
    for (i, c) in name.chars().enumerate() {
        link[i] = c as u8;
    }

    let request = DlmgmtDoorCreateId {
        cmd: crate::link::DlmgmtCmd::CreateLinkId as u32,
        link,
        class: class as u32,
        media: crate::sys::DL_ETHER,
        prefix: Bool::False,
        flags: flags as u32,
    };

    let response: DlmgmtLinkRetval = door_call(f.as_raw_fd(), request);
    if response.linkid == 0 || response.err != 0 {
        return Err(Error::Dlmgmtd(format!(
            "link id creation failed: {}",
            response.err
        )));
    }

    Ok(response.linkid)
}

#[repr(C)]
struct DlmgmtDoorDestroyId {
    cmd: u32,
    id: u32,
    flags: u32,
}

pub fn delete_link_id(id: u32, flags: LinkFlags) -> Result<(), Error> {
    let f = dlmgmt_door_fd()?;

    let request = DlmgmtDoorDestroyId {
        cmd: crate::link::DlmgmtCmd::DestroyLinkId as u32,
        id,
        flags: flags as u32,
    };

    let response: DlmgmtLinkRetval = door_call(f.as_raw_fd(), request);
    if response.err != 0 {
        return Err(Error::Dlmgmtd(format!(
            "link id delete failed: {}",
            response.err
        )));
    }

    Ok(())
}<|MERGE_RESOLUTION|>--- conflicted
+++ resolved
@@ -500,37 +500,11 @@
         Err(e) => return Err(e),
         Ok(link) => link,
     };
-<<<<<<< HEAD
-    match link.class {
-        LinkClass::Simnet => {
-            match crate::ioctl::delete_simnet(id) {
-                Ok(_) => {}
-                Err(e) => warn!("{}", e),
-            }
-            Ok(delete_link_id(id, flags)?)
-        }
-        LinkClass::Tfport => {
-            match crate::ioctl::delete_tfport(id) {
-                Ok(_) => {}
-                Err(e) => warn!("{}", e),
-            }
-            Ok(delete_link_id(id, flags)?)
-        }
-        LinkClass::Vnic => {
-            match crate::ioctl::delete_vnic(id) {
-                Ok(_) => {}
-                Err(e) => warn!("{}", e),
-            }
-            Ok(delete_link_id(id, flags)?)
-        }
-        _ => {
-            warn!("link class {} delete not implemented", link.class);
-            Err(Error::NotImplemented)
-        }
-=======
+
     if let Err(err) = match link.class {
         LinkClass::Simnet => crate::ioctl::delete_simnet(id),
         LinkClass::Vnic => crate::ioctl::delete_vnic(id),
+        LinkClass::Tfport => crate::ioctl::delete_tfport(id),
         _ => Err(Error::NotImplemented),
     } {
         warn!("class-specific delete error: {}", err);
@@ -540,7 +514,6 @@
     if let Err(e) = delete_link_id(id, flags) {
         warn!("failed to delete link: {}", e);
         return Err(e);
->>>>>>> 149b4ee8
     }
 
     // TODO delete the persistent link
