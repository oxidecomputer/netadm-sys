// Copyright 2021 Oxide Computer Company

use anyhow::{anyhow, Result};
use clap::{AppSettings, Parser};
use colored::*;
use libnet::{
<<<<<<< HEAD
    self, add_route, create_ipaddr, create_simnet_link, create_vnic_link,
    get_ipaddr_info, get_ipaddrs, get_link, get_links, ip, route,
    sys::MAXMACADDRLEN, IpPrefix, IpState, LinkFlags, LinkHandle,
=======
    self, add_route, create_ipaddr, create_simnet_link, create_tfport_link,
    create_vnic_link, get_ipaddr_info, get_ipaddrs, get_link, get_links, ip,
    route, IpPrefix, IpState, LinkFlags, LinkHandle,
>>>>>>> bf0fcd1b
};
use std::io::{stdout, Write};
use std::net::IpAddr;
use std::str;
use tabwriter::TabWriter;
use tracing::error;
use tracing_subscriber::{self, EnvFilter};

#[derive(Parser)]
#[clap(
    version = "0.1",
    author = "Ryan Goodfellow <ryan.goodfellow@oxide.computer>"
)]
#[clap(setting = AppSettings::InferSubcommands)]
struct Opts {
    #[clap(short, long, parse(from_occurrences))]
    verbose: i32,

    #[clap(subcommand)]
    subcmd: SubCommand,
}

#[derive(Parser)]
enum SubCommand {
    #[clap(about = "show things")]
    Show(Show),
    #[clap(about = "create things")]
    Create(Create),
    #[clap(about = "delete things")]
    Delete(Delete),
    #[clap(about = "enable things")]
    Enable(Enable),
    #[clap(about = "connect two simnet peers")]
    Connect(SimnetConnect),
}

#[derive(Parser)]
#[clap(setting = AppSettings::InferSubcommands)]
struct Show {
    #[clap(subcommand)]
    subcmd: ShowSubCommand,
}

#[derive(Parser)]
#[clap(setting = AppSettings::InferSubcommands)]
struct Create {
    #[clap(subcommand)]
    subcmd: CreateSubCommand,
}

#[derive(Parser)]
#[clap(setting = AppSettings::InferSubcommands)]
struct Enable {
    #[clap(subcommand)]
    subcmd: EnableSubCommand,
}

#[derive(Parser)]
#[clap(setting = AppSettings::InferSubcommands)]
struct Delete {
    #[clap(subcommand)]
    subcmd: DeleteSubCommand,
}

#[derive(Parser)]
#[clap(setting = AppSettings::InferSubcommands)]
struct SimnetConnect {
    #[clap(about = "simnet link-id or name")]
    sim_a: LinkHandle,
    #[clap(about = "simnet link-id or name")]
    sim_b: LinkHandle,
}

#[derive(Parser)]
enum ShowSubCommand {
    #[clap(about = "show link-layer interfaces")]
    Links(ShowLinks),
    #[clap(about = "show network-layer addresses")]
    Addrs(ShowAddrs),
    #[clap(about = "show routes")]
    Routes(ShowRoutes),
    #[clap(about = "show neighbors")]
    Neighbors(ShowNeighbors),
}

#[derive(Parser)]
enum CreateSubCommand {
    #[clap(about = "create a simnet interface")]
    Simnet(CreateSimnet),
    #[clap(about = "create a tfport interface")]
    Tfport(CreateTfport),
    #[clap(about = "create a vnic interface")]
    Vnic(CreateVnic),
    #[clap(about = "create an ip address")]
    Addr(CreateAddr),
    #[clap(about = "create a route")]
    Route(CreateRoute),
}

#[derive(Parser)]
#[clap(setting = AppSettings::InferSubcommands)]
enum EnableSubCommand {
    #[clap(about = "Enable IPv4 network functions")]
    V4(EnableV4Subcommand),
    #[clap(about = "Enable IPv6 network functions")]
    V6(EnableV6Subcommand),
}

/// Enable IPv6 network functions.
#[derive(Parser)]
#[clap(setting = AppSettings::InferSubcommands)]
struct EnableV6Subcommand {
    #[clap(about = "available functions: link-local (or ll), or dhcp")]
    function: V6Function,
    #[clap(about = "interface name")]
    interface: String,
    #[clap(about = "address name")]
    addr_name: String,
}

/// Enable IPv4 network functions.
#[derive(Parser)]
#[clap(setting = AppSettings::InferSubcommands)]
struct EnableV4Subcommand {
    #[clap(about = "available functions: dhcp")]
    function: V4Function,
    #[clap(about = "interface name")]
    interface: String,
}

#[derive(Parser)]
enum V6Function {
    LinkLocal,
    Dhcp,
}

impl std::str::FromStr for V6Function {
    type Err = anyhow::Error;

    fn from_str(s: &str) -> Result<Self, Self::Err> {
        match s {
            "link-local" => Ok(V6Function::LinkLocal),
            "ll" => Ok(V6Function::LinkLocal),
            "dhcp" => Ok(V6Function::Dhcp),
            _ => Err(anyhow!("V6 function must be link-local, ll or dhcp")),
        }
    }
}

impl std::str::FromStr for V4Function {
    type Err = anyhow::Error;

    fn from_str(s: &str) -> Result<Self, Self::Err> {
        match s {
            "dhcp" => Ok(V4Function::Dhcp),
            _ => Err(anyhow!("V4 function must be dhcp")),
        }
    }
}

#[derive(Parser)]
enum V4Function {
    Dhcp,
}

#[derive(Parser)]
enum DeleteSubCommand {
    #[clap(about = "delete a link-layer interface")]
    Link(DeleteLink),
    #[clap(about = "delete an ip address")]
    Addr(DeleteAddr),
    #[clap(about = "delete a route")]
    Route(DeleteRoute),
}

#[derive(Parser)]
struct CreateSimnet {
    #[clap(about = "name for the new link")]
    name: String,
}

#[derive(Parser)]
struct CreateTfport {
    #[clap(about = "name for the new link")]
    name: String,
    #[clap(about = "tofino port")]
    port: u16,
    #[clap(about = "source of sidecar packets")]
    over: String,
    #[clap(about = "MAC address for the new link")]
    mac: Option<String>,
}

#[derive(Parser)]
struct CreateVnic {
    #[clap(about = "name for the new link")]
    name: String,
    #[clap(about = "simnet link-id or name")]
    link: LinkHandle,
    #[clap(short, long, about = "mac address")]
    mac: Option<String>,
}

#[derive(Parser)]
struct CreateAddr {
    #[clap(about = "name for the new address")]
    name: String,
    #[clap(about = "address to create")]
    addr: IpPrefix,
}

#[derive(Parser)]
struct CreateRoute {
    #[clap(about = "route destination")]
    destination: IpPrefix,
    #[clap(about = "route gateway")]
    gateway: IpAddr,
}

#[derive(Parser)]
struct DeleteRoute {
    #[clap(about = "route destination")]
    destination: IpPrefix,
    #[clap(about = "route gateway")]
    gateway: IpAddr,
}

#[derive(Parser)]
struct DeleteLink {
    #[clap(about = "link-id or name")]
    handle: LinkHandle,
}

#[derive(Parser)]
struct DeleteAddr {
    #[clap(about = "address name")]
    name: String,
}

#[derive(Parser)]
struct ShowLinks {}

#[derive(Parser)]
struct ShowAddrs {
    #[clap(short, long, about = "restrict to the provided interface name")]
    name: Option<String>,
}

#[derive(Parser)]
struct ShowRoutes {}

#[derive(Parser)]
struct ShowNeighbors {}

fn main() {
    tracing_subscriber::fmt()
        .with_env_filter(EnvFilter::from_default_env())
        .without_time()
        .compact()
        .init();

    let opts: Opts = Opts::parse();
    match opts.subcmd {
        SubCommand::Show(ref s) => match s.subcmd {
            ShowSubCommand::Links(ref l) => match show_links(&opts, s, l) {
                Ok(()) => {}
                Err(e) => error!("{}", e),
            },
            ShowSubCommand::Addrs(ref a) => match show_addrs(&opts, s, a) {
                Ok(()) => {}
                Err(e) => error!("{}", e),
            },
            ShowSubCommand::Routes(ref r) => match show_routes(&opts, s, r) {
                Ok(()) => {}
                Err(e) => error!("{}", e),
            },
            ShowSubCommand::Neighbors(ref n) => {
                match show_neighbors(&opts, s, n) {
                    Ok(()) => {}
                    Err(e) => error!("{}", e),
                }
            }
        },
        SubCommand::Create(ref c) => match c.subcmd {
            CreateSubCommand::Simnet(ref sim) => {
                match create_simnet(&opts, c, sim) {
                    Ok(()) => {}
                    Err(e) => error!("{}", e),
                }
            }
            CreateSubCommand::Tfport(ref tfp) => {
                match create_tfport(&opts, c, tfp) {
                    Ok(()) => {}
                    Err(e) => error!("{}", e),
                }
            }
            CreateSubCommand::Vnic(ref vnic) => {
                match create_vnic(&opts, c, vnic) {
                    Ok(()) => {}
                    Err(e) => error!("{}", e),
                }
            }
            CreateSubCommand::Addr(ref addr) => {
                match create_addr(&opts, c, addr) {
                    Ok(()) => {}
                    Err(e) => error!("{}", e),
                }
            }
            CreateSubCommand::Route(ref route) => {
                match create_route(&opts, c, route) {
                    Ok(()) => {}
                    Err(e) => error!("{}", e),
                }
            }
        },
        SubCommand::Delete(ref d) => match d.subcmd {
            DeleteSubCommand::Link(ref lnk) => {
                match delete_link(&opts, d, lnk) {
                    Ok(()) => {}
                    Err(e) => error!("{}", e),
                }
            }
            DeleteSubCommand::Addr(ref addr) => {
                match delete_addr(&opts, d, addr) {
                    Ok(()) => {}
                    Err(e) => error!("{}", e),
                }
            }
            DeleteSubCommand::Route(ref route) => {
                match delete_route(&opts, d, route) {
                    Ok(()) => {}
                    Err(e) => error!("{}", e),
                }
            }
        },
        SubCommand::Enable(ref e) => match e.subcmd {
            EnableSubCommand::V4(ref cmd) => {
                match enable_v4_function(&opts, e, cmd) {
                    Ok(()) => {}
                    Err(e) => error!("{}", e),
                }
            }
            EnableSubCommand::V6(ref cmd) => {
                match enable_v6_function(&opts, e, cmd) {
                    Ok(()) => {}
                    Err(e) => error!("{}", e),
                }
            }
        },
        SubCommand::Connect(ref c) => match connect_simnet_peers(&opts, c) {
            Ok(()) => {}
            Err(e) => error!("{}", e),
        },
    }
}

fn connect_simnet_peers(_opts: &Opts, c: &SimnetConnect) -> Result<()> {
    Ok(libnet::connect_simnet_peers(&c.sim_a, &c.sim_b)?)
}

fn delete_link(_opts: &Opts, _d: &Delete, l: &DeleteLink) -> Result<()> {
    Ok(libnet::delete_link(&l.handle, LinkFlags::Active)?)
}

fn delete_addr(_opts: &Opts, _d: &Delete, a: &DeleteAddr) -> Result<()> {
    Ok(libnet::delete_ipaddr(&a.name)?)
}

fn create_simnet(_opts: &Opts, _c: &Create, s: &CreateSimnet) -> Result<()> {
    create_simnet_link(&s.name, LinkFlags::Active)?;
    // should we print back?
    Ok(())
}

fn create_tfport(_opts: &Opts, _c: &Create, s: &CreateTfport) -> Result<()> {
    let mac = s.mac.as_ref().map(|m| m.to_string());

    create_tfport_link(&s.name, &s.over, s.port, mac, LinkFlags::Active)?;
    Ok(())
}

fn create_vnic(_opts: &Opts, _c: &Create, s: &CreateVnic) -> Result<()> {
    match &s.mac {
        None => {
            create_vnic_link(&s.name, &s.link, None, LinkFlags::Active)?;
        }
        Some(mac) => {
            let parts: Vec<&str> = mac.split(':').collect();
            if parts.len() > MAXMACADDRLEN as usize {
                return Err(anyhow!(
                    "mac cannot exceed {} bytes",
                    MAXMACADDRLEN
                ));
            }
            let mut m = Vec::new();
            for p in parts {
                let x = u8::from_str_radix(p, 16)?;
                m.push(x)
            }
            create_vnic_link(&s.name, &s.link, Some(m), LinkFlags::Active)?;
        }
    }
    // should we print back?
    Ok(())
}

fn create_addr(_opts: &Opts, _c: &Create, c: &CreateAddr) -> Result<()> {
    create_ipaddr(&c.name, c.addr)?;
    // should we print back?
    Ok(())
}

fn create_route(_opts: &Opts, _c: &Create, c: &CreateRoute) -> Result<()> {
    add_route(c.destination, c.gateway)?;
    // should we print back?
    Ok(())
}

fn delete_route(_opts: &Opts, _c: &Delete, c: &DeleteRoute) -> Result<()> {
    libnet::delete_route(c.destination, c.gateway)?;
    // should we print back?
    Ok(())
}

fn enable_v4_function(
    _opts: &Opts,
    _c: &Enable,
    _cmd: &EnableV4Subcommand,
) -> Result<()> {
    todo!();
}

fn enable_v6_function(
    _opts: &Opts,
    _c: &Enable,
    cmd: &EnableV6Subcommand,
) -> Result<()> {
    libnet::enable_v6_link_local(&cmd.interface, &cmd.addr_name)?;
    Ok(())
}

fn show_links(_opts: &Opts, _s: &Show, _l: &ShowLinks) -> Result<()> {
    let mut tw = TabWriter::new(stdout());

    writeln!(
        &mut tw,
        "{}\t{}\t{}\t{}\t{}\t{}",
        "Id".dimmed(),
        "Name".dimmed(),
        "Flags".dimmed(),
        "Class".dimmed(),
        "State".dimmed(),
        "MAC".dimmed(),
    )?;
    writeln!(
        &mut tw,
        "{}\t{}\t{}\t{}\t{}\t{}",
        "--".bright_black(),
        "----".bright_black(),
        "-----".bright_black(),
        "-----".bright_black(),
        "-----".bright_black(),
        "---".bright_black(),
    )?;

    let links = get_links()?;
    for l in links.iter() {
        let mut name = l.name.clone();
        if l.over != 0 {
            if let Ok(info) = get_link(&LinkHandle::Id(l.over)) {
                name = format!(
                    "{}{}{}",
                    name,
                    "|".bright_black(),
                    info.name.bright_black(),
                );
            }
        }

        let macf = format!(
            "{:02x}:{:02x}:{:02x}:{:02x}:{:02x}:{:02x}",
            l.mac[0], l.mac[1], l.mac[2], l.mac[3], l.mac[4], l.mac[5],
        );

        writeln!(
            &mut tw,
            "{}\t{}\t{}\t{}\t{}\t{}",
            l.id, name, l.flags, l.class, l.state, macf,
        )?;
    }
    tw.flush()?;

    Ok(())
}

fn show_addrs(_opts: &Opts, _s: &Show, a: &ShowAddrs) -> Result<()> {
    let mut tw = TabWriter::new(stdout());
    writeln!(
        &mut tw,
        "{}\t{}\t{}\t{}\t{}",
        "Name".dimmed(),
        "Type".dimmed(),
        "State".dimmed(),
        "Address".dimmed(),
        "Interface Index".dimmed(),
    )?;
    writeln!(
        &mut tw,
        "{}\t{}\t{}\t{}\t{}",
        "----".bright_black(),
<<<<<<< HEAD
        "----".bright_black(),
=======
        "------".bright_black(),
>>>>>>> bf0fcd1b
        "-----".bright_black(),
        "-------".bright_black(),
        "---------------".bright_black(),
    )?;

    if a.name.is_some() {
        let name = a.name.as_ref().unwrap();

        let addr = get_ipaddr_info(name).map_err(|e| anyhow!("{}", e))?;

        let (addrobj, src, _, _, _) =
            ip::addrobjname_to_addrobj(name).map_err(|e| anyhow!("{}", e))?;
        writeln!(
            &mut tw,
            "{}\t{}\t{}\t{}/{}\t{}",
            addrobj,
            src,
            color_state(&addr.state),
            color_ip(addr.addr),
            addr.mask,
            addr.index,
        )?;
        tw.flush()?;

        return Ok(());
    }

    let addrs = get_ipaddrs()?;

    for (ifx, addrs) in addrs {
        for addr in &addrs {
            let (addrobj, src) =
                ip::ifname_to_addrobj(ifx.as_str(), addr.family)
                    .map_err(|e| anyhow!("{}", e))?;

            //TODO gross get an enum
            if src == "none" {
                continue;
            }

            writeln!(
                &mut tw,
                "{}\t{}\t{}\t{}/{}\t{}",
                addrobj,
                src,
                color_state(&addr.state),
                color_ip(addr.addr),
                addr.mask,
                addr.index,
            )?;
        }
    }

    tw.flush()?;

    Ok(())
}

fn show_routes(_opts: &Opts, _s: &Show, _r: &ShowRoutes) -> Result<()> {
    let routes = route::get_routes()?;

    let mut tw = TabWriter::new(stdout());
    writeln!(
        &mut tw,
        "{}\t{}",
        "Destination".dimmed(),
        "Gateway".dimmed(),
    )?;
    writeln!(
        &mut tw,
        "{}\t{}",
        "-----------".bright_black(),
        "-------".bright_black(),
    )?;

    for r in routes.iter() {
        writeln!(
            &mut tw,
            "{}/{}\t{}",
            color_ip(r.dest),
            r.mask,
            color_ip(r.gw),
        )?;
    }

    tw.flush()?;

    Ok(())
}

fn show_neighbors(_opts: &Opts, _s: &Show, _r: &ShowNeighbors) -> Result<()> {
    let mut tw = TabWriter::new(stdout());
    writeln!(
        &mut tw,
        "{}\t{}\t{}\t{}\t{}",
        "Interface".dimmed(),
        "Neighbor L2".dimmed(),
        "Neighbor L3".dimmed(),
        "State".dimmed(),
        "Type".dimmed(),
    )?;
    writeln!(
        &mut tw,
        "{}\t{}\t{}\t{}\t{}",
        "---------".dimmed(),
        "-----------".dimmed(),
        "-----------".dimmed(),
        "-----".dimmed(),
        "----".dimmed(),
    )?;

    let nbrs = libnet::get_neighbors()?;
    for n in nbrs {
        let mac = &n.ndpre_l2_addr;
        let macf = format!(
            "{:02x}:{:02x}:{:02x}:{:02x}:{:02x}:{:02x}",
            mac[0], mac[1], mac[2], mac[3], mac[4], mac[5],
        );
        let state = match n.ndpre_state {
            libnet::sys::ND_UNCHANGED => "unchanged".into(),
            libnet::sys::ND_INCOMPLETE => "incomplete".into(),
            libnet::sys::ND_REACHABLE => "reachable".into(),
            libnet::sys::ND_STALE => "stale".into(),
            libnet::sys::ND_DELAY => "delay".into(),
            libnet::sys::ND_PROBE => "probe".into(),
            libnet::sys::ND_UNREACHABLE => "unreachable".into(),
            libnet::sys::ND_INITIAL => "initial".into(),
            x => format!("unknown state: {}", x),
        };
        let typ = match n.ndpre_type {
            libnet::sys::ndp_type::NDP_TYPE_OTHER => "other",
            libnet::sys::ndp_type::NDP_TYPE_DYNAMIC => "dynamic",
            libnet::sys::ndp_type::NDP_TYPE_STATIC => "static",
            libnet::sys::ndp_type::NDP_TYPE_LOCAL => "local",
        };
        writeln!(
            &mut tw,
            "{}\t{}\t{}\t{}\t{}",
            String::from_utf8_lossy(n.ndpre_ifname.as_slice()),
            macf.blue(),
            color_ip(IpAddr::V6(std::net::Ipv6Addr::from(
                n.ndpre_l3_addr.s6_addr
            ))),
            state,
            typ,
        )?;
    }
    tw.flush()?;

    Ok(())
}

fn color_ip(ip: IpAddr) -> String {
    match ip {
        IpAddr::V4(_) => format!("{}", ip.to_string().magenta()),
        IpAddr::V6(_) => format!("{}", ip.to_string().cyan()),
    }
}

fn color_state(state: &IpState) -> String {
    match state {
        IpState::Disabled => {
            format!("{}", "disabled".to_string().bright_black())
        }
        IpState::Duplicate => format!("{}", "duplicate".to_string().red()),
        IpState::Down => format!("{}", "down".to_string().bright_red()),
        IpState::Tentative => {
            format!("{}", "tentative".to_string().bright_yellow())
        }
        IpState::OK => format!("{}", "ok".to_string().bright_green()),
        IpState::Inaccessible => {
            format!("{}", "inaccessible".to_string().red())
        }
    }
}<|MERGE_RESOLUTION|>--- conflicted
+++ resolved
@@ -4,15 +4,9 @@
 use clap::{AppSettings, Parser};
 use colored::*;
 use libnet::{
-<<<<<<< HEAD
-    self, add_route, create_ipaddr, create_simnet_link, create_vnic_link,
-    get_ipaddr_info, get_ipaddrs, get_link, get_links, ip, route,
-    sys::MAXMACADDRLEN, IpPrefix, IpState, LinkFlags, LinkHandle,
-=======
     self, add_route, create_ipaddr, create_simnet_link, create_tfport_link,
     create_vnic_link, get_ipaddr_info, get_ipaddrs, get_link, get_links, ip,
-    route, IpPrefix, IpState, LinkFlags, LinkHandle,
->>>>>>> bf0fcd1b
+    route, sys::MAXMACADDRLEN, IpPrefix, IpState, LinkFlags, LinkHandle,
 };
 use std::io::{stdout, Write};
 use std::net::IpAddr;
@@ -523,11 +517,7 @@
         &mut tw,
         "{}\t{}\t{}\t{}\t{}",
         "----".bright_black(),
-<<<<<<< HEAD
         "----".bright_black(),
-=======
-        "------".bright_black(),
->>>>>>> bf0fcd1b
         "-----".bright_black(),
         "-------".bright_black(),
         "---------------".bright_black(),
